import os
import subprocess

from database.models import Gazette, initialize_database
from scrapy.exceptions import DropItem
from sqlalchemy.orm import sessionmaker


from gazette.settings import FILES_STORE


class PdfParsingPipeline:
    def process_item(self, item, spider):
        item["source_text"] = self.pdf_source_text(item)
        for key, value in item["files"][0].items():
            item[f"file_{key}"] = value
        item.pop("files")
        item.pop("file_urls")
        return item

    def pdf_source_text(self, item):
<<<<<<< HEAD
        pdf_path = os.path.join(FILES_STORE, item['files'][0]['path'])
        command = f'pdftotext -layout "{pdf_path}"'
=======
        pdf_path = os.path.join(FILES_STORE, item["files"][0]["path"])
        command = f"pdftotext -layout {pdf_path}"
>>>>>>> fc12fa79
        subprocess.run(command, shell=True, check=True)
        if ".pdf" in pdf_path:
            text_path = pdf_path.replace(".pdf", ".txt")
        else:
            text_path = pdf_path + ".txt"
        with open(text_path) as file:
            return file.read()


class PostgreSQLPipeline(object):
    def __init__(self):
        engine = initialize_database()
        self.Session = sessionmaker(bind=engine)

    def process_item(self, item, spider):
        session = self.Session()
        # TEMP: The attribute "municipality_id" was recently renamed to "territory_id"
        #       in the database. The two following lines may be deleted once we have
        #       no branches using "municipality_id".
        if "municipality_id" in item:
            item["territory_id"] = item.pop("municipality_id")
        gazette = Gazette(**item)
        try:
            session.add(gazette)
            session.commit()
        except:
            session.rollback()
            raise

        finally:
            session.close()
        return item


class GazetteDateFilteringPipeline(object):
    def process_item(self, item, spider):
        if hasattr(spider, "start_date"):
            if spider.start_date > item.get("date"):
                raise DropItem("Droping all items before {}".format(spider.start_date))
        return item<|MERGE_RESOLUTION|>--- conflicted
+++ resolved
@@ -19,13 +19,8 @@
         return item
 
     def pdf_source_text(self, item):
-<<<<<<< HEAD
-        pdf_path = os.path.join(FILES_STORE, item['files'][0]['path'])
-        command = f'pdftotext -layout "{pdf_path}"'
-=======
         pdf_path = os.path.join(FILES_STORE, item["files"][0]["path"])
         command = f"pdftotext -layout {pdf_path}"
->>>>>>> fc12fa79
         subprocess.run(command, shell=True, check=True)
         if ".pdf" in pdf_path:
             text_path = pdf_path.replace(".pdf", ".txt")
