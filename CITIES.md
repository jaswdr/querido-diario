# CITIES

Tracking of the crawlers and parsers for the top 100 cities.
The municipality id (IBGE code) can be found on [Wikipedia](https://pt.wikipedia.org/wiki/Lista_de_munic%C3%ADpios_do_Brasil_por_popula%C3%A7%C3%A3o).

:white_check_mark: Done
:soon: In progress

| # | Cidade | Crawler | Parser | Issue | PR |
|:-:|--------|:-------:|:------:|:------:|:------:|
| 1 | São Paulo | | | [issue](https://github.com/okfn-brasil/diario-oficial/issues/7) | |
| 2 | Rio de Janeiro | :white_check_mark: | | [issue](https://github.com/okfn-brasil/diario-oficial/issues/15) | [PR](https://github.com/okfn-brasil/diario-oficial/pull/29) |
| 3 | Brasília | :soon: | | | [PR](https://github.com/okfn-brasil/diario-oficial/pull/57) |
| 4 | Salvador | :soon: | | | [PR](https://github.com/okfn-brasil/diario-oficial/pull/47) |
| 5 | Fortaleza | :soon: | | | [PR](https://github.com/okfn-brasil/diario-oficial/pull/52) |
| 6 | Belo Horizonte | :soon: | | | [PR](https://github.com/okfn-brasil/diario-oficial/pull/33) |
| 7 | Manaus | :soon:  | | | [PR](https://github.com/okfn-brasil/diario-oficial/pull/51) |
| 8 | Curitiba | :soon: | | | [PR](https://github.com/okfn-brasil/diario-oficial/pull/42) |
| 9 | Recife | :soon: | | | |
| 10 | Porto Alegre | :white_check_mark: | :white_check_mark: | | |
| 11 | Goiânia | :white_check_mark: | :white_check_mark: | | [PR](https://github.com/okfn-brasil/diario-oficial/pull/6) |
| 12 | Belém | | | | |
| 13 | Guarulhos | :white_check_mark: | | | [PR](https://github.com/okfn-brasil/diario-oficial/pull/4) |
| 14 | Campinas | :white_check_mark: | | | [PR](https://github.com/okfn-brasil/diario-oficial/pull/2) |
| 15 | São Luís | :soon: | | | [PR](https://github.com/okfn-brasil/diario-oficial/pull/22) |
| 16 | São Gonçalo | | | | |
| 17 | Maceió | :soon: | | | [PR](https://github.com/okfn-brasil/diario-oficial/pull/32) |
| 18 | Duque de Caxias | | | | |
| 19 | Natal | :soon: | | | [PR](https://github.com/okfn-brasil/diario-oficial/pull/60) |
| 20 | Campo Grande | :soon: | | | [PR](https://github.com/okfn-brasil/diario-oficial/pull/35) |
| 21 | Teresina | :soon: | | | [PR](https://github.com/okfn-brasil/diario-oficial/pull/53) |
| 22 | São Bernardo do Campo | | | | |
| 23 | João Pessoa | | | | |
| 24 | Nova Iguaçu | | | | |
| 25 | Santo André | | | | |
| 26 | São José dos Campos | :soon: | | | |
| 27 | Osasco | | | | |
| 28 | Jaboatão dos Guararapes | | | | |
| 29 | Ribeirão Preto | | | [issue](https://github.com/okfn-brasil/diario-oficial/issues/31) | |
| 30 | Uberlândia | :soon: | | | [PR](https://github.com/okfn-brasil/diario-oficial/pull/37) |
| 31 | Sorocaba | | | | |
| 32 | Contagem | | | | |
| 33 | Aracaju | | | | |
| 34 | Feira de Santana | :white_check_mark: | | | [PR](https://github.com/okfn-brasil/diario-oficial/pull/25) |
| 35 | Cuiabá | | | | |
| 36 | Joinville | :soon: | | | [PR](https://github.com/okfn-brasil/diario-oficial/pull/30) |
| 37 | Juiz de Fora | :soon: | | [issue](https://github.com/okfn-brasil/diario-oficial/issues/12) | [PR](https://github.com/okfn-brasil/diario-oficial/pull/13) |
| 38 | Londrina |:soon: | | | [PR](https://github.com/okfn-brasil/diario-oficial/pull/62) |
| 39 | Aparecida de Goiânia | | | | |
| 40 | Porto Velho | | | | |
| 41 | Ananindeua | | | | |
| 42 | Serra | :white_check_mark: | | | |
| 43 | Niterói | :soon: | | | [PR](https://github.com/okfn-brasil/diario-oficial/pull/55) |
| 44 | Belford Roxo | | | | |
| 45 | Campos dos Goytacazes Campos dos Goytacazes | | | | |
| 46 | Vila Velha | :white_check_mark: | | | |
| 47 | Florianópolis | :white_check_mark: | | | [PR](https://github.com/okfn-brasil/diario-oficial/pull/17) |
| 48 | Caxias do Sul | :white_check_mark: | | | |
| 49 | Macapá | | | | |
| 50 | Mauá | | | | |
| 51 | São João de Meriti | | | | |
| 52 | São José do Rio Preto | | | | |
| 53 | Santos | :white_check_mark: | | | [PR](https://github.com/okfn-brasil/diario-oficial/pull/14) |
| 54 | Mogi das Cruzes | | | | |
| 55 | Betim | | | | |
| 56 | Diadema | | | | |
| 57 | Campina Grande | | | | |
| 58 | Jundiaí | :white_check_mark: | | | https://github.com/okfn-brasil/diario-oficial/pull/49 |
| 59 | Maringá | | | | |
| 60 | Montes Claros | :soon: | | | [PR](https://github.com/okfn-brasil/diario-oficial/pull/26) |
| 61 | Piracicaba | | | | |
| 62 | Carapicuíba | | | | |
| 63 | Olinda | | | | |
| 64 | Cariacica | :white_check_mark: | | | |
| 65 | Rio Branco | | | | |
| 66 | Anápolis | | | | |
| 67 | Bauru | | | | https://github.com/okfn-brasil/diario-oficial/pull/68 |
| 68 | Vitória | :white_check_mark: | | | |
| 69 | Caucaia | | | | |
| 70 | Itaquaquecetuba | | | | |
| 71 | São Vicente | | | | |
| 72 | Bandeira caruaru.jpg Caruaru | | | | |
| 73 | Vitória da Conquista | | | | |
| 74 | Blumenau | | | | |
| 75 | Franca | :white_check_mark: | | | [PR](https://github.com/okfn-brasil/diario-oficial/pull/5) |
| 76 | Pelotas | | | | |
<<<<<<< HEAD
| 77 | Ponta Grossa | :soon: | | | [PR](https://github.com/okfn-brasil/diario-oficial/pull/45) |
| 78 | Canoas | | | [issue](https://github.com/okfn-brasil/diario-oficial/issues/10) | |
=======
| 77 | Ponta Grossa | :white_check_mark: | | | https://github.com/okfn-brasil/diario-oficial/pull/45 |
| 78 | Canoas | | | https://github.com/okfn-brasil/diario-oficial/issues/10 | |
>>>>>>> decb4872
| 79 | Petrolina | | | | |
| 80 | Boa Vista | | | | |
| 81 | Ribeirão das Neves | | | | |
| 82 | Paulista | | | | |
| 83 | Uberaba | | | | |
| 84 | Cascavel | | | | |
| 85 | Guarujá | | | | |
| 86 | Praia Grande | | | | |
| 87 | Taubaté | | | | |
| 88 | São José dos Pinhais | :soon: | | | [PR](https://github.com/okfn-brasil/diario-oficial/pull/59) |
| 89 | Limeira | | | | |
| 90 | Petrópolis | | | | |
| 91 | Camaçari | | | | |
| 92 | Santarém | | | | |
| 93 | Mossoró | | | | |
| 94 | Suzano | | | | |
| 95 | Palmas | :white_check_mark: | | | [PR](https://github.com/okfn-brasil/diario-oficial/pull/1) |
| 96 | Governador Valadares | :soon: | | | [PR](https://github.com/okfn-brasil/diario-oficial/pull/19) |
| 97 | Taboão da Serra | | | | |
| 98 | Santa Maria | | | | |
| 99 | Gravataí | | | | |
| 100 | Várzea Grande | | | | |
<<<<<<< HEAD
| XXX | Foz do Iguaçu | :soon: | | | [PR](https://github.com/okfn-brasil/diario-oficial/pull/34) [PR](https://github.com/okfn-brasil/diario-oficial/pull/27) |
| XXX | Araguaina | :white_check_mark: | | | [PR](https://github.com/okfn-brasil/diario-oficial/pull/3) |
=======
| XXX | Foz do Iguaçu | :white_check_mark: | :soon: | | https://github.com/okfn-brasil/diario-oficial/pull/34 https://github.com/okfn-brasil/diario-oficial/pull/27 |
| XXX | Araguaina | :white_check_mark: | | | https://github.com/okfn-brasil/diario-oficial/pull/3 |
>>>>>>> decb4872
<|MERGE_RESOLUTION|>--- conflicted
+++ resolved
@@ -84,13 +84,8 @@
 | 74 | Blumenau | | | | |
 | 75 | Franca | :white_check_mark: | | | [PR](https://github.com/okfn-brasil/diario-oficial/pull/5) |
 | 76 | Pelotas | | | | |
-<<<<<<< HEAD
-| 77 | Ponta Grossa | :soon: | | | [PR](https://github.com/okfn-brasil/diario-oficial/pull/45) |
+| 77 | Ponta Grossa | :white_check_mark: | | | [PR](https://github.com/okfn-brasil/diario-oficial/pull/45) |
 | 78 | Canoas | | | [issue](https://github.com/okfn-brasil/diario-oficial/issues/10) | |
-=======
-| 77 | Ponta Grossa | :white_check_mark: | | | https://github.com/okfn-brasil/diario-oficial/pull/45 |
-| 78 | Canoas | | | https://github.com/okfn-brasil/diario-oficial/issues/10 | |
->>>>>>> decb4872
 | 79 | Petrolina | | | | |
 | 80 | Boa Vista | | | | |
 | 81 | Ribeirão das Neves | | | | |
@@ -113,10 +108,5 @@
 | 98 | Santa Maria | | | | |
 | 99 | Gravataí | | | | |
 | 100 | Várzea Grande | | | | |
-<<<<<<< HEAD
-| XXX | Foz do Iguaçu | :soon: | | | [PR](https://github.com/okfn-brasil/diario-oficial/pull/34) [PR](https://github.com/okfn-brasil/diario-oficial/pull/27) |
-| XXX | Araguaina | :white_check_mark: | | | [PR](https://github.com/okfn-brasil/diario-oficial/pull/3) |
-=======
-| XXX | Foz do Iguaçu | :white_check_mark: | :soon: | | https://github.com/okfn-brasil/diario-oficial/pull/34 https://github.com/okfn-brasil/diario-oficial/pull/27 |
-| XXX | Araguaina | :white_check_mark: | | | https://github.com/okfn-brasil/diario-oficial/pull/3 |
->>>>>>> decb4872
+| XXX | Foz do Iguaçu | :white_check_mark: | :soon: | | [PR](https://github.com/okfn-brasil/diario-oficial/pull/34) [PR](https://github.com/okfn-brasil/diario-oficial/pull/27) |
+| XXX | Araguaina | :white_check_mark: | | | [PR](https://github.com/okfn-brasil/diario-oficial/pull/3) |