--- conflicted
+++ resolved
@@ -107,10 +107,5 @@
 | 98 | Santa Maria | | | | |
 | 99 | Gravataí | | | | |
 | 100 | Várzea Grande | | | | |
-<<<<<<< HEAD
 | XXX | Foz do Iguaçu | :white_check_mark: | :soon: | | https://github.com/okfn-brasil/diario-oficial/pull/34 https://github.com/okfn-brasil/diario-oficial/pull/27 |
-| XXX | Araguaina | | | | https://github.com/okfn-brasil/diario-oficial/pull/3 |
-=======
-| XXX | Foz do Iguaçu | | | | https://github.com/okfn-brasil/diario-oficial/pull/34 https://github.com/okfn-brasil/diario-oficial/pull/27 |
-| XXX | Araguaina | :white_check_mark: | | | https://github.com/okfn-brasil/diario-oficial/pull/3 |
->>>>>>> cfa4ce2a
+| XXX | Araguaina | :white_check_mark: | | | https://github.com/okfn-brasil/diario-oficial/pull/3 |