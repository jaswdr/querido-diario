# CITIES

Tracking of the crawlers and parsers for the top 100 cities.
The municipality id (IBGE code) can be found on [Wikipedia](https://pt.wikipedia.org/wiki/Lista_de_munic%C3%ADpios_do_Brasil_por_popula%C3%A7%C3%A3o).

:white_check_mark: Done
:soon: In progress

| # | Cidade | Crawler | Parser | Issue | PR |
|:-:|--------|:-------:|:------:|:------:|:------:|
| 1 | São Paulo | | | [issue](https://github.com/okfn-brasil/diario-oficial/issues/7) | |
| 2 | Rio de Janeiro | :white_check_mark: | | [issue](https://github.com/okfn-brasil/diario-oficial/issues/15) | [PR](https://github.com/okfn-brasil/diario-oficial/pull/29) |
| 3 | Brasília | :soon: | | | [PR](https://github.com/okfn-brasil/diario-oficial/pull/57) |
| 4 | Salvador | :white_check_mark: | | | [PR](https://github.com/okfn-brasil/diario-oficial/pull/47) |
| 5 | Fortaleza | :white_check_mark: | | | [PR](https://github.com/okfn-brasil/diario-oficial/pull/52) |
| 6 | Belo Horizonte | :soon: | | | [PR](https://github.com/okfn-brasil/diario-oficial/pull/33) |
| 7 | Manaus | :white_check_mark: | | | [PR](https://github.com/okfn-brasil/diario-oficial/pull/51) |
| 8 | Curitiba | :soon: | | | [PR](https://github.com/okfn-brasil/diario-oficial/pull/42) |
| 9 | Recife | :soon: | | | |
| 10 | Porto Alegre | :white_check_mark: | :white_check_mark: | | |
| 11 | Goiânia | :white_check_mark: | :white_check_mark: | | [PR](https://github.com/okfn-brasil/diario-oficial/pull/6) |
| 12 | Belém | | | | |
| 13 | Guarulhos | :white_check_mark: | | | [PR](https://github.com/okfn-brasil/diario-oficial/pull/4) |
| 14 | Campinas | :white_check_mark: | | | [PR](https://github.com/okfn-brasil/diario-oficial/pull/2) |
| 15 | São Luís | :soon: | | | [PR](https://github.com/okfn-brasil/diario-oficial/pull/22) |
| 16 | São Gonçalo | | | | |
| 17 | Maceió | :white_check_mark: | | | [PR](https://github.com/okfn-brasil/diario-oficial/pull/32) |
| 18 | Duque de Caxias | | | | |
| 19 | Natal | :soon: | | | [PR](https://github.com/okfn-brasil/diario-oficial/pull/60) |
| 20 | Campo Grande | :white_check_mark: | | | [PR](https://github.com/okfn-brasil/diario-oficial/pull/35) |
| 21 | Teresina | :soon: | | | [PR](https://github.com/okfn-brasil/diario-oficial/pull/53) |
| 22 | São Bernardo do Campo | | | | |
| 23 | João Pessoa | :soon: | | | |
| 24 | Nova Iguaçu | | | | |
| 25 | Santo André | | | | |
| 26 | São José dos Campos | :soon: | | | [PR](https://github.com/okfn-brasil/diario-oficial/pull/71) |
| 27 | Osasco | :soon: | | | |
| 28 | Jaboatão dos Guararapes | | | | |
| 29 | Ribeirão Preto | | | [issue](https://github.com/okfn-brasil/diario-oficial/issues/31) | |
| 30 | Uberlândia | :soon: | | | [PR](https://github.com/okfn-brasil/diario-oficial/pull/37) |
| 31 | Sorocaba | | | | |
| 32 | Contagem | :soon: | | | |
| 33 | Aracaju | | | | |
| 34 | Feira de Santana | :white_check_mark: | | | [PR](https://github.com/okfn-brasil/diario-oficial/pull/25) |
| 35 | Cuiabá | | | | |
| 36 | Joinville | :soon: | | | [PR](https://github.com/okfn-brasil/diario-oficial/pull/30) |
| 37 | Juiz de Fora | :soon: | | [issue](https://github.com/okfn-brasil/diario-oficial/issues/12) | [PR](https://github.com/okfn-brasil/diario-oficial/pull/13) |
| 38 | Londrina |:soon: | | | [PR](https://github.com/okfn-brasil/diario-oficial/pull/62) |
<<<<<<< HEAD
| 39 | Aparecida de Goiânia | :white_check_mark: | | | [PR](https://github.com/okfn-brasil/diario-oficial/pull/98) |
| 40 | Porto Velho | | | | |
=======
| 39 | Aparecida de Goiânia | | | | |
| 40 | Porto Velho | :white_check_mark: | | | [PR](https://github.com/okfn-brasil/diario-oficial/pull/82) |
>>>>>>> b1725024
| 41 | Ananindeua | | | | |
| 42 | Serra | :white_check_mark: | | | |
| 43 | Niterói | :soon: | | | [PR](https://github.com/okfn-brasil/diario-oficial/pull/55) |
| 44 | Belford Roxo | | | | |
| 45 | Campos dos Goytacazes | :soon: | | | [PR](https://github.com/okfn-brasil/diario-oficial/pull/70) |
| 46 | Vila Velha | :white_check_mark: | | | |
| 47 | Florianópolis | :white_check_mark: | | | [PR](https://github.com/okfn-brasil/diario-oficial/pull/17) |
| 48 | Caxias do Sul | :white_check_mark: | | | |
| 49 | Macapá | | | | |
| 50 | Mauá | | | | |
| 51 | São João de Meriti | | | | |
| 52 | São José do Rio Preto | | | | |
| 53 | Santos | :white_check_mark: | | | [PR](https://github.com/okfn-brasil/diario-oficial/pull/14) |
| 54 | Mogi das Cruzes | | | | |
| 55 | Betim | | | | |
| 56 | Diadema | | | | |
| 57 | Campina Grande | | | | |
| 58 | Jundiaí | :white_check_mark: | | | [PR](https://github.com/okfn-brasil/diario-oficial/pull/49) |
| 59 | Maringá | :soon: | | | |
| 60 | Montes Claros | :soon: | | | [PR](https://github.com/okfn-brasil/diario-oficial/pull/26) |
| 61 | Piracicaba | | | | |
| 62 | Carapicuíba | | | | |
| 63 | Olinda | | | | |
| 64 | Cariacica | :white_check_mark: | | | |
| 65 | Rio Branco | | | | |
| 66 | Anápolis | | | | |
| 67 | Bauru | | | | [PR](https://github.com/okfn-brasil/diario-oficial/pull/68) |
| 68 | Vitória | :white_check_mark: | | | |
| 69 | Caucaia | | | | |
| 70 | Itaquaquecetuba | | | | |
| 71 | São Vicente | | | | |
| 72 | Bandeira caruaru.jpg Caruaru | | | | |
| 73 | Vitória da Conquista | | | | |
| 74 | Blumenau | | | | |
| 75 | Franca | :white_check_mark: | | | [PR](https://github.com/okfn-brasil/diario-oficial/pull/5) |
| 76 | Pelotas | | | | |
| 77 | Ponta Grossa | :white_check_mark: | | | [PR](https://github.com/okfn-brasil/diario-oficial/pull/45) |
| 78 | Canoas | | | [issue](https://github.com/okfn-brasil/diario-oficial/issues/10) | |
| 79 | Petrolina | | | | |
| 80 | Boa Vista | :soon: | | | [PR](https://github.com/okfn-brasil/diario-oficial/pull/101) |
| 81 | Ribeirão das Neves | | | | |
| 82 | Paulista | | | | |
| 83 | Uberaba | | | | |
| 84 | Cascavel | | | | |
| 85 | Guarujá | :white_check_mark: | | | [PR](https://github.com/okfn-brasil/diario-oficial/pull/96) |
| 86 | Praia Grande | | | | |
| 87 | Taubaté | | | | |
| 88 | São José dos Pinhais | :soon: | | | [PR](https://github.com/okfn-brasil/diario-oficial/pull/59) |
| 89 | Limeira | | | | |
| 90 | Petrópolis | | | | |
| 91 | Camaçari | | | | |
| 92 | Santarém | | | | |
| 93 | Mossoró | | | | |
| 94 | Suzano | | | | |
| 95 | Palmas | :white_check_mark: | | | [PR](https://github.com/okfn-brasil/diario-oficial/pull/1) |
| 96 | Governador Valadares | :soon: | | | [PR](https://github.com/okfn-brasil/diario-oficial/pull/19) |
| 97 | Taboão da Serra | | | | |
| 98 | Santa Maria | | | | |
| 99 | Gravataí | | | | |
| 100 | Várzea Grande | | | | |
| XXX | Foz do Iguaçu | :white_check_mark: | :soon: | | [PR](https://github.com/okfn-brasil/diario-oficial/pull/34) [PR](https://github.com/okfn-brasil/diario-oficial/pull/27) |
| XXX | Araguaina | :white_check_mark: | | | [PR](https://github.com/okfn-brasil/diario-oficial/pull/3) |<|MERGE_RESOLUTION|>--- conflicted
+++ resolved
@@ -46,13 +46,8 @@
 | 36 | Joinville | :soon: | | | [PR](https://github.com/okfn-brasil/diario-oficial/pull/30) |
 | 37 | Juiz de Fora | :soon: | | [issue](https://github.com/okfn-brasil/diario-oficial/issues/12) | [PR](https://github.com/okfn-brasil/diario-oficial/pull/13) |
 | 38 | Londrina |:soon: | | | [PR](https://github.com/okfn-brasil/diario-oficial/pull/62) |
-<<<<<<< HEAD
 | 39 | Aparecida de Goiânia | :white_check_mark: | | | [PR](https://github.com/okfn-brasil/diario-oficial/pull/98) |
-| 40 | Porto Velho | | | | |
-=======
-| 39 | Aparecida de Goiânia | | | | |
 | 40 | Porto Velho | :white_check_mark: | | | [PR](https://github.com/okfn-brasil/diario-oficial/pull/82) |
->>>>>>> b1725024
 | 41 | Ananindeua | | | | |
 | 42 | Serra | :white_check_mark: | | | |
 | 43 | Niterói | :soon: | | | [PR](https://github.com/okfn-brasil/diario-oficial/pull/55) |
