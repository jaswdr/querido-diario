# CITIES

Tracking of the crawlers and parsers for the top 100 cities.
The municipality id (IBGE code) can be found on [Wikipedia](https://pt.wikipedia.org/wiki/Lista_de_munic%C3%ADpios_do_Brasil_por_popula%C3%A7%C3%A3o).

:white_check_mark: Done
:soon: In progress

| # | Cidade | Crawler | Parser | Issue | PR |
|:-:|--------|:-------:|:------:|:------:|:------:|
| 1 | São Paulo | | | [issue](https://github.com/okfn-brasil/diario-oficial/issues/7) | |
| 2 | Rio de Janeiro | :white_check_mark: | | [issue](https://github.com/okfn-brasil/diario-oficial/issues/15) | [PR](https://github.com/okfn-brasil/diario-oficial/pull/29) |
| 3 | Brasília | :soon: | | | [PR](https://github.com/okfn-brasil/diario-oficial/pull/57) |
| 4 | Salvador | :white_check_mark: | | | [PR](https://github.com/okfn-brasil/diario-oficial/pull/47) |
| 5 | Fortaleza | :soon: | | | [PR](https://github.com/okfn-brasil/diario-oficial/pull/52) |
| 6 | Belo Horizonte | :soon: | | | [PR](https://github.com/okfn-brasil/diario-oficial/pull/33) |
<<<<<<< HEAD
| 7 | Manaus | :soon:  | | | [PR](https://github.com/okfn-brasil/diario-oficial/pull/51) |
| 8 | Curitiba | :white_check_mark: | | | [PR](https://github.com/okfn-brasil/diario-oficial/pull/42) |
=======
| 7 | Manaus | :white_check_mark: | | | [PR](https://github.com/okfn-brasil/diario-oficial/pull/51) |
| 8 | Curitiba | :soon: | | | [PR](https://github.com/okfn-brasil/diario-oficial/pull/42) |
>>>>>>> 9283adff
| 9 | Recife | :soon: | | | |
| 10 | Porto Alegre | :white_check_mark: | :white_check_mark: | | |
| 11 | Goiânia | :white_check_mark: | :white_check_mark: | | [PR](https://github.com/okfn-brasil/diario-oficial/pull/6) |
| 12 | Belém | | | | |
| 13 | Guarulhos | :white_check_mark: | | | [PR](https://github.com/okfn-brasil/diario-oficial/pull/4) |
| 14 | Campinas | :white_check_mark: | | | [PR](https://github.com/okfn-brasil/diario-oficial/pull/2) |
| 15 | São Luís | :soon: | | | [PR](https://github.com/okfn-brasil/diario-oficial/pull/22) |
| 16 | São Gonçalo | | | | |
| 17 | Maceió | :white_check_mark: | | | [PR](https://github.com/okfn-brasil/diario-oficial/pull/32) |
| 18 | Duque de Caxias | | | | |
| 19 | Natal | :soon: | | | [PR](https://github.com/okfn-brasil/diario-oficial/pull/60) |
| 20 | Campo Grande | :white_check_mark: | | | [PR](https://github.com/okfn-brasil/diario-oficial/pull/35) |
| 21 | Teresina | :soon: | | | [PR](https://github.com/okfn-brasil/diario-oficial/pull/53) |
| 22 | São Bernardo do Campo | | | | |
| 23 | João Pessoa | :soon: | | | |
| 24 | Nova Iguaçu | | | | |
| 25 | Santo André | | | | |
| 26 | São José dos Campos | :soon: | | | [PR](https://github.com/okfn-brasil/diario-oficial/pull/71) |
| 27 | Osasco | :soon: | | | |
| 28 | Jaboatão dos Guararapes | | | | |
| 29 | Ribeirão Preto | | | [issue](https://github.com/okfn-brasil/diario-oficial/issues/31) | |
| 30 | Uberlândia | :soon: | | | [PR](https://github.com/okfn-brasil/diario-oficial/pull/37) |
| 31 | Sorocaba | | | | |
| 32 | Contagem | :soon: | | | |
| 33 | Aracaju | | | | |
| 34 | Feira de Santana | :white_check_mark: | | | [PR](https://github.com/okfn-brasil/diario-oficial/pull/25) |
| 35 | Cuiabá | | | | |
| 36 | Joinville | :soon: | | | [PR](https://github.com/okfn-brasil/diario-oficial/pull/30) |
| 37 | Juiz de Fora | :soon: | | [issue](https://github.com/okfn-brasil/diario-oficial/issues/12) | [PR](https://github.com/okfn-brasil/diario-oficial/pull/13) |
| 38 | Londrina |:soon: | | | [PR](https://github.com/okfn-brasil/diario-oficial/pull/62) |
| 39 | Aparecida de Goiânia | | | | |
| 40 | Porto Velho | | | | |
| 41 | Ananindeua | | | | |
| 42 | Serra | :white_check_mark: | | | |
| 43 | Niterói | :soon: | | | [PR](https://github.com/okfn-brasil/diario-oficial/pull/55) |
| 44 | Belford Roxo | | | | |
| 45 | Campos dos Goytacazes | :soon: | | | [PR](https://github.com/okfn-brasil/diario-oficial/pull/70) |
| 46 | Vila Velha | :white_check_mark: | | | |
| 47 | Florianópolis | :white_check_mark: | | | [PR](https://github.com/okfn-brasil/diario-oficial/pull/17) |
| 48 | Caxias do Sul | :white_check_mark: | | | |
| 49 | Macapá | | | | |
| 50 | Mauá | | | | |
| 51 | São João de Meriti | | | | |
| 52 | São José do Rio Preto | | | | |
| 53 | Santos | :white_check_mark: | | | [PR](https://github.com/okfn-brasil/diario-oficial/pull/14) |
| 54 | Mogi das Cruzes | | | | |
| 55 | Betim | | | | |
| 56 | Diadema | | | | |
| 57 | Campina Grande | | | | |
| 58 | Jundiaí | :white_check_mark: | | | [PR](https://github.com/okfn-brasil/diario-oficial/pull/49) |
| 59 | Maringá | :soon: | | | |
| 60 | Montes Claros | :soon: | | | [PR](https://github.com/okfn-brasil/diario-oficial/pull/26) |
| 61 | Piracicaba | | | | |
| 62 | Carapicuíba | | | | |
| 63 | Olinda | | | | |
| 64 | Cariacica | :white_check_mark: | | | |
| 65 | Rio Branco | | | | |
| 66 | Anápolis | | | | |
| 67 | Bauru | | | | [PR](https://github.com/okfn-brasil/diario-oficial/pull/68) |
| 68 | Vitória | :white_check_mark: | | | |
| 69 | Caucaia | | | | |
| 70 | Itaquaquecetuba | | | | |
| 71 | São Vicente | | | | |
| 72 | Bandeira caruaru.jpg Caruaru | | | | |
| 73 | Vitória da Conquista | | | | |
| 74 | Blumenau | | | | |
| 75 | Franca | :white_check_mark: | | | [PR](https://github.com/okfn-brasil/diario-oficial/pull/5) |
| 76 | Pelotas | | | | |
| 77 | Ponta Grossa | :white_check_mark: | | | [PR](https://github.com/okfn-brasil/diario-oficial/pull/45) |
| 78 | Canoas | | | [issue](https://github.com/okfn-brasil/diario-oficial/issues/10) | |
| 79 | Petrolina | | | | |
| 80 | Boa Vista | | | | |
| 81 | Ribeirão das Neves | | | | |
| 82 | Paulista | | | | |
| 83 | Uberaba | | | | |
| 84 | Cascavel | | | | |
| 85 | Guarujá | | | | |
| 86 | Praia Grande | | | | |
| 87 | Taubaté | | | | |
| 88 | São José dos Pinhais | :soon: | | | [PR](https://github.com/okfn-brasil/diario-oficial/pull/59) |
| 89 | Limeira | | | | |
| 90 | Petrópolis | | | | |
| 91 | Camaçari | | | | |
| 92 | Santarém | | | | |
| 93 | Mossoró | | | | |
| 94 | Suzano | | | | |
| 95 | Palmas | :white_check_mark: | | | [PR](https://github.com/okfn-brasil/diario-oficial/pull/1) |
| 96 | Governador Valadares | :soon: | | | [PR](https://github.com/okfn-brasil/diario-oficial/pull/19) |
| 97 | Taboão da Serra | | | | |
| 98 | Santa Maria | | | | |
| 99 | Gravataí | | | | |
| 100 | Várzea Grande | | | | |
| XXX | Foz do Iguaçu | :white_check_mark: | :soon: | | [PR](https://github.com/okfn-brasil/diario-oficial/pull/34) [PR](https://github.com/okfn-brasil/diario-oficial/pull/27) |
| XXX | Araguaina | :white_check_mark: | | | [PR](https://github.com/okfn-brasil/diario-oficial/pull/3) |<|MERGE_RESOLUTION|>--- conflicted
+++ resolved
@@ -14,13 +14,8 @@
 | 4 | Salvador | :white_check_mark: | | | [PR](https://github.com/okfn-brasil/diario-oficial/pull/47) |
 | 5 | Fortaleza | :soon: | | | [PR](https://github.com/okfn-brasil/diario-oficial/pull/52) |
 | 6 | Belo Horizonte | :soon: | | | [PR](https://github.com/okfn-brasil/diario-oficial/pull/33) |
-<<<<<<< HEAD
-| 7 | Manaus | :soon:  | | | [PR](https://github.com/okfn-brasil/diario-oficial/pull/51) |
-| 8 | Curitiba | :white_check_mark: | | | [PR](https://github.com/okfn-brasil/diario-oficial/pull/42) |
-=======
 | 7 | Manaus | :white_check_mark: | | | [PR](https://github.com/okfn-brasil/diario-oficial/pull/51) |
 | 8 | Curitiba | :soon: | | | [PR](https://github.com/okfn-brasil/diario-oficial/pull/42) |
->>>>>>> 9283adff
 | 9 | Recife | :soon: | | | |
 | 10 | Porto Alegre | :white_check_mark: | :white_check_mark: | | |
 | 11 | Goiânia | :white_check_mark: | :white_check_mark: | | [PR](https://github.com/okfn-brasil/diario-oficial/pull/6) |
