--- conflicted
+++ resolved
@@ -2273,7 +2273,6 @@
 | 2263 | Xexéu - PE | :white_check_mark: | | [PR](https://github.com/okfn-brasil/querido-diario/pull/195) |
 | 2264 | Xinguara - PA | :white_check_mark: | | [PR](https://github.com/okfn-brasil/querido-diario/pull/195) |
 | 2265 | Presidente Prudente | :white_check_mark: | | [PR](https://github.com/okfn-brasil/diario-oficial/pull/233) |
-<<<<<<< HEAD
 | 2266 | Foz do Iguaçu | :white_check_mark: | | [PR](https://github.com/okfn-brasil/diario-oficial/pull/27) |
 | 2267 | Araguaina | :white_check_mark: | | [PR](https://github.com/okfn-brasil/diario-oficial/pull/3) |
 | 2268 | Jaú | || [PR](https://github.com/okfn-brasil/diario-oficial/pull/197)|
@@ -2316,12 +2315,5 @@
 | 2305 | Teolândia - BA | :white_check_mark: | | [PR](https://github.com/okfn-brasil/querido-diario/pull/383) |
 | 2306 | Tucano - BA | :white_check_mark: | | [PR](https://github.com/okfn-brasil/querido-diario/pull/383) |
 | 2307 | Alagoinhas - BA | :white_check_mark: | | [PR](https://github.com/okfn-brasil/querido-diario/pull/383) |
-=======
-| 2266 | Sobral - CE | :white_check_mark: | | [PR](https://github.com/okfn-brasil/querido-diario/pull/435) |
-| XXX | Foz do Iguaçu | :white_check_mark: | | [PR](https://github.com/okfn-brasil/diario-oficial/pull/27) |
-| XXX | Araguaina | :white_check_mark: | | [PR](https://github.com/okfn-brasil/diario-oficial/pull/3) |
-| XXX | Jaú | || [PR](https://github.com/okfn-brasil/diario-oficial/pull/197)|
-| XXX | Itu | :white_check_mark: | | [PR](https://github.com/okfn-brasil/querido-diario/pull/303) |
-| XXX | Acajutiba - BA | :white_check_mark: | | [PR](https://github.com/okfn-brasil/querido-diario/pull/330) |
-| XXX | São Gonçalo do Amarante - RN | :white_check_mark: | [issue](https://github.com/okfn-brasil/querido-diario/issues/333) | [PR](https://github.com/okfn-brasil/querido-diario/pull/334) |
->>>>>>> 551b2cee
+| 2308 | Sobral - CE | :white_check_mark: | | [PR](https://github.com/okfn-brasil/querido-diario/pull/435) |
+| 2309 | São Gonçalo do Amarante - RN | :white_check_mark: | [issue](https://github.com/okfn-brasil/querido-diario/issues/333) | [PR](https://github.com/okfn-brasil/querido-diario/pull/334) |