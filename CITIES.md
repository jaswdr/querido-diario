# CITIES

Tracking of the crawlers and parsers for the top 100 cities.
The municipality id (IBGE code) can be found on [Wikipedia](https://pt.wikipedia.org/wiki/Lista_de_munic%C3%ADpios_do_Brasil_por_popula%C3%A7%C3%A3o).

:white_check_mark: Done
:soon: In progress

| # | Cidade | Crawler | Parser | Issue | PR |
|:-:|--------|:-------:|:------:|:------:|:------:|
| 1 | São Paulo | | | [issue](https://github.com/okfn-brasil/diario-oficial/issues/7) | |
| 2 | Rio de Janeiro | :white_check_mark: | | [issue](https://github.com/okfn-brasil/diario-oficial/issues/15) | [PR](https://github.com/okfn-brasil/diario-oficial/pull/29) |
| 3 | Brasília | :soon: | | | [PR](https://github.com/okfn-brasil/diario-oficial/pull/57) |
<<<<<<< HEAD
| 4 | Salvador | :soon: | | | [PR](https://github.com/okfn-brasil/diario-oficial/pull/47) |
| 5 | Fortaleza | :white_check_mark: | | | [PR](https://github.com/okfn-brasil/diario-oficial/pull/52) |
=======
| 4 | Salvador | :white_check_mark: | | | [PR](https://github.com/okfn-brasil/diario-oficial/pull/47) |
| 5 | Fortaleza | :soon: | | | [PR](https://github.com/okfn-brasil/diario-oficial/pull/52) |
>>>>>>> 62754958
| 6 | Belo Horizonte | :soon: | | | [PR](https://github.com/okfn-brasil/diario-oficial/pull/33) |
| 7 | Manaus | :white_check_mark: | | | [PR](https://github.com/okfn-brasil/diario-oficial/pull/51) |
| 8 | Curitiba | :soon: | | | [PR](https://github.com/okfn-brasil/diario-oficial/pull/42) |
| 9 | Recife | :soon: | | | |
| 10 | Porto Alegre | :white_check_mark: | :white_check_mark: | | |
| 11 | Goiânia | :white_check_mark: | :white_check_mark: | | [PR](https://github.com/okfn-brasil/diario-oficial/pull/6) |
| 12 | Belém | | | | |
| 13 | Guarulhos | :white_check_mark: | | | [PR](https://github.com/okfn-brasil/diario-oficial/pull/4) |
| 14 | Campinas | :white_check_mark: | | | [PR](https://github.com/okfn-brasil/diario-oficial/pull/2) |
| 15 | São Luís | :soon: | | | [PR](https://github.com/okfn-brasil/diario-oficial/pull/22) |
| 16 | São Gonçalo | | | | |
| 17 | Maceió | :white_check_mark: | | | [PR](https://github.com/okfn-brasil/diario-oficial/pull/32) |
| 18 | Duque de Caxias | | | | |
| 19 | Natal | :soon: | | | [PR](https://github.com/okfn-brasil/diario-oficial/pull/60) |
| 20 | Campo Grande | :white_check_mark: | | | [PR](https://github.com/okfn-brasil/diario-oficial/pull/35) |
| 21 | Teresina | :soon: | | | [PR](https://github.com/okfn-brasil/diario-oficial/pull/53) |
| 22 | São Bernardo do Campo | | | | |
| 23 | João Pessoa | :soon: | | | |
| 24 | Nova Iguaçu | | | | |
| 25 | Santo André | | | | |
| 26 | São José dos Campos | :soon: | | | [PR](https://github.com/okfn-brasil/diario-oficial/pull/71) |
| 27 | Osasco | :soon: | | | |
| 28 | Jaboatão dos Guararapes | | | | |
| 29 | Ribeirão Preto | | | [issue](https://github.com/okfn-brasil/diario-oficial/issues/31) | |
| 30 | Uberlândia | :soon: | | | [PR](https://github.com/okfn-brasil/diario-oficial/pull/37) |
| 31 | Sorocaba | | | | |
| 32 | Contagem | :soon: | | | |
| 33 | Aracaju | | | | |
| 34 | Feira de Santana | :white_check_mark: | | | [PR](https://github.com/okfn-brasil/diario-oficial/pull/25) |
| 35 | Cuiabá | | | | |
| 36 | Joinville | :soon: | | | [PR](https://github.com/okfn-brasil/diario-oficial/pull/30) |
| 37 | Juiz de Fora | :soon: | | [issue](https://github.com/okfn-brasil/diario-oficial/issues/12) | [PR](https://github.com/okfn-brasil/diario-oficial/pull/13) |
| 38 | Londrina |:soon: | | | [PR](https://github.com/okfn-brasil/diario-oficial/pull/62) |
| 39 | Aparecida de Goiânia | | | | |
| 40 | Porto Velho | | | | |
| 41 | Ananindeua | | | | |
| 42 | Serra | :white_check_mark: | | | |
| 43 | Niterói | :soon: | | | [PR](https://github.com/okfn-brasil/diario-oficial/pull/55) |
| 44 | Belford Roxo | | | | |
| 45 | Campos dos Goytacazes | :soon: | | | [PR](https://github.com/okfn-brasil/diario-oficial/pull/70) |
| 46 | Vila Velha | :white_check_mark: | | | |
| 47 | Florianópolis | :white_check_mark: | | | [PR](https://github.com/okfn-brasil/diario-oficial/pull/17) |
| 48 | Caxias do Sul | :white_check_mark: | | | |
| 49 | Macapá | | | | |
| 50 | Mauá | | | | |
| 51 | São João de Meriti | | | | |
| 52 | São José do Rio Preto | | | | |
| 53 | Santos | :white_check_mark: | | | [PR](https://github.com/okfn-brasil/diario-oficial/pull/14) |
| 54 | Mogi das Cruzes | | | | |
| 55 | Betim | | | | |
| 56 | Diadema | | | | |
| 57 | Campina Grande | | | | |
| 58 | Jundiaí | :white_check_mark: | | | [PR](https://github.com/okfn-brasil/diario-oficial/pull/49) |
| 59 | Maringá | :soon: | | | |
| 60 | Montes Claros | :soon: | | | [PR](https://github.com/okfn-brasil/diario-oficial/pull/26) |
| 61 | Piracicaba | | | | |
| 62 | Carapicuíba | | | | |
| 63 | Olinda | | | | |
| 64 | Cariacica | :white_check_mark: | | | |
| 65 | Rio Branco | | | | |
| 66 | Anápolis | | | | |
| 67 | Bauru | | | | [PR](https://github.com/okfn-brasil/diario-oficial/pull/68) |
| 68 | Vitória | :white_check_mark: | | | |
| 69 | Caucaia | | | | |
| 70 | Itaquaquecetuba | | | | |
| 71 | São Vicente | | | | |
| 72 | Bandeira caruaru.jpg Caruaru | | | | |
| 73 | Vitória da Conquista | | | | |
| 74 | Blumenau | | | | |
| 75 | Franca | :white_check_mark: | | | [PR](https://github.com/okfn-brasil/diario-oficial/pull/5) |
| 76 | Pelotas | | | | |
| 77 | Ponta Grossa | :white_check_mark: | | | [PR](https://github.com/okfn-brasil/diario-oficial/pull/45) |
| 78 | Canoas | | | [issue](https://github.com/okfn-brasil/diario-oficial/issues/10) | |
| 79 | Petrolina | | | | |
| 80 | Boa Vista | | | | |
| 81 | Ribeirão das Neves | | | | |
| 82 | Paulista | | | | |
| 83 | Uberaba | | | | |
| 84 | Cascavel | | | | |
| 85 | Guarujá | | | | |
| 86 | Praia Grande | | | | |
| 87 | Taubaté | | | | |
| 88 | São José dos Pinhais | :soon: | | | [PR](https://github.com/okfn-brasil/diario-oficial/pull/59) |
| 89 | Limeira | | | | |
| 90 | Petrópolis | | | | |
| 91 | Camaçari | | | | |
| 92 | Santarém | | | | |
| 93 | Mossoró | | | | |
| 94 | Suzano | | | | |
| 95 | Palmas | :white_check_mark: | | | [PR](https://github.com/okfn-brasil/diario-oficial/pull/1) |
| 96 | Governador Valadares | :soon: | | | [PR](https://github.com/okfn-brasil/diario-oficial/pull/19) |
| 97 | Taboão da Serra | | | | |
| 98 | Santa Maria | | | | |
| 99 | Gravataí | | | | |
| 100 | Várzea Grande | | | | |
| XXX | Foz do Iguaçu | :white_check_mark: | :soon: | | [PR](https://github.com/okfn-brasil/diario-oficial/pull/34) [PR](https://github.com/okfn-brasil/diario-oficial/pull/27) |
| XXX | Araguaina | :white_check_mark: | | | [PR](https://github.com/okfn-brasil/diario-oficial/pull/3) |<|MERGE_RESOLUTION|>--- conflicted
+++ resolved
@@ -11,13 +11,8 @@
 | 1 | São Paulo | | | [issue](https://github.com/okfn-brasil/diario-oficial/issues/7) | |
 | 2 | Rio de Janeiro | :white_check_mark: | | [issue](https://github.com/okfn-brasil/diario-oficial/issues/15) | [PR](https://github.com/okfn-brasil/diario-oficial/pull/29) |
 | 3 | Brasília | :soon: | | | [PR](https://github.com/okfn-brasil/diario-oficial/pull/57) |
-<<<<<<< HEAD
-| 4 | Salvador | :soon: | | | [PR](https://github.com/okfn-brasil/diario-oficial/pull/47) |
-| 5 | Fortaleza | :white_check_mark: | | | [PR](https://github.com/okfn-brasil/diario-oficial/pull/52) |
-=======
 | 4 | Salvador | :white_check_mark: | | | [PR](https://github.com/okfn-brasil/diario-oficial/pull/47) |
 | 5 | Fortaleza | :soon: | | | [PR](https://github.com/okfn-brasil/diario-oficial/pull/52) |
->>>>>>> 62754958
 | 6 | Belo Horizonte | :soon: | | | [PR](https://github.com/okfn-brasil/diario-oficial/pull/33) |
 | 7 | Manaus | :white_check_mark: | | | [PR](https://github.com/okfn-brasil/diario-oficial/pull/51) |
 | 8 | Curitiba | :soon: | | | [PR](https://github.com/okfn-brasil/diario-oficial/pull/42) |
